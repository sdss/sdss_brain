---

ignore_db: False
download: False

mapped_versions:
  manga:
    DR16: {drpver: v2_4_3, dapver: 2.2.1}
    DR15: {drpver: v2_4_3, dapver: 2.2.1}
    DR14: {drpver: v2_1_2, dapver: null}
    DR13: {drpver: v1_5_4, dapver: null}
<<<<<<< HEAD
=======
    MPL10: {drpver: v3_0_1, dapver: 3.0.1}
>>>>>>> 127d73f3
    MPL9: {drpver: v2_7_1, dapver: 2.4.1}
    MPL8: {drpver: v2_5_3, dapver: 2.3.0}
    MPL7: {drpver: v2_4_3, dapver: 2.2.1}
    MPL6: {drpver: v2_3_1, dapver: 2.1.3}
    MPL5: {drpver: v2_0_1, dapver: 2.0.2}
<<<<<<< HEAD
    MPL4: {drpver: v1_5_1, dapver: 1.1.1}
  eboss:
    DR16: v5_13_0
    DR15: v5_10_0
    DR14: v5_10_0
    DR13: v5_9_0
    DR12: v5_7_0  # v5_7_2?
    DR11: v5_6_5
    DR10: v5_5_12
    DR9: v5_4_45
  apogee:
    DR16: r12
    DR15: r8
    DR14: r8
    DR13: r6
    DR12: r5
    DR11: r4
    DR10: r3
=======
    MPL4: {drpver: v1_5_1, dapver: 1.1.1}
>>>>>>> 127d73f3
<|MERGE_RESOLUTION|>--- conflicted
+++ resolved
@@ -9,16 +9,12 @@
     DR15: {drpver: v2_4_3, dapver: 2.2.1}
     DR14: {drpver: v2_1_2, dapver: null}
     DR13: {drpver: v1_5_4, dapver: null}
-<<<<<<< HEAD
-=======
     MPL10: {drpver: v3_0_1, dapver: 3.0.1}
->>>>>>> 127d73f3
     MPL9: {drpver: v2_7_1, dapver: 2.4.1}
     MPL8: {drpver: v2_5_3, dapver: 2.3.0}
     MPL7: {drpver: v2_4_3, dapver: 2.2.1}
     MPL6: {drpver: v2_3_1, dapver: 2.1.3}
     MPL5: {drpver: v2_0_1, dapver: 2.0.2}
-<<<<<<< HEAD
     MPL4: {drpver: v1_5_1, dapver: 1.1.1}
   eboss:
     DR16: v5_13_0
@@ -37,6 +33,4 @@
     DR12: r5
     DR11: r4
     DR10: r3
-=======
-    MPL4: {drpver: v1_5_1, dapver: 1.1.1}
->>>>>>> 127d73f3
+    MPL4: {drpver: v1_5_1, dapver: 1.1.1}