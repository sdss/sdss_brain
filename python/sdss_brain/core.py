--- conflicted
+++ resolved
@@ -20,8 +20,6 @@
 class Base(abc.ABC):
     ''' abstract base class for tools '''
 
-<<<<<<< HEAD
-=======
     def __new__(cls, *args, **kwargs):
         if MMAccess in cls.mro():
             cls._mma = MMAccess
@@ -29,7 +27,6 @@
             cls._mma = MMAMixIn
         return super().__new__(cls)
 
->>>>>>> 127d73f3
     @abc.abstractmethod
     def _load_object_from_file(self, data=None):
         pass
@@ -50,15 +47,6 @@
     This class initializes the ``MMAccess`` and provides logic to load data based
     on the data_origin.  It also provides a simple ``repr``.
 
-<<<<<<< HEAD
-    This class contains three abstractmethods you must override when subclassing.
-        - **_load_object_from_file**: defines data load/handling from a local file
-        - **_load_object_from_db**: defines data load/handling from a local database
-        - **_load_object_from_api**: defines data load/handling from a remote API
-
-    Parameters:
-        data_input (str):
-=======
     In addition to any abstractmethod from the MMA, this class contains three abstractmethods you
     must override when subclassing.
 
@@ -69,7 +57,6 @@
     Parameters
     ----------
         data_input : str
->>>>>>> 127d73f3
             The file or name of target data to load
         filename : str
             The absolute filepath to data to load
@@ -124,9 +111,6 @@
     def __del__(self):
         ''' Destructor for closing FITS files. '''
         if self.data_origin == 'file' and isinstance(self.data, fits.HDUList):
-<<<<<<< HEAD
-            self.data.close()
-=======
             self.data.close()
 
 
@@ -145,5 +129,4 @@
     See `~HindBrain` and `~sdss_brain.mixins.mma.MMAMixIn` for detailed
     information.
 
-    """
->>>>>>> 127d73f3
+    """